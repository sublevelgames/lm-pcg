--- conflicted
+++ resolved
@@ -26,15 +26,10 @@
             print(f"Checkpoint found for {' '.join([f'{k}:{cfg[k]}' for k in hyperparams])} at {cfg.num_train_steps} steps")
         else:
             # Get any other checkpoint files
-<<<<<<< HEAD
-            ckpt_files = glob.glob(os.path.join(run_dir, "checkpoint-*"))
-            
-=======
             # glob misbehaves when run_dir contains, e.g. annotation_keys:['solution_len']. Huh!
             # ckpt_files = glob.glob(os.path.join(run_dir, "checkpoint-*"))
             ckpt_files = [os.path.join(run_dir, file) for file in os.listdir(run_dir) if file.startswith("checkpoint-")]
 
->>>>>>> 8f6debf5
             # Get only the file name of each path above
             ckpt_files = [os.path.basename(file) for file in ckpt_files]
             print(f"Checkpoint not found for {' '.join([f'{k}:{cfg[k]}' for k in hyperparams])}. Saved checkpoints: {ckpt_files}")
